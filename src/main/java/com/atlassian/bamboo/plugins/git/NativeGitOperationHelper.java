package com.atlassian.bamboo.plugins.git;

import com.atlassian.bamboo.build.logger.BuildLogger;
import com.atlassian.bamboo.repository.RepositoryException;
import com.atlassian.bamboo.ssh.SshProxyService;
import com.opensymphony.xwork.TextProvider;
import org.apache.log4j.Logger;
import org.eclipse.jgit.storage.file.FileRepository;
import org.eclipse.jgit.transport.RefSpec;
import org.eclipse.jgit.transport.Transport;
import org.jetbrains.annotations.NotNull;
import org.jetbrains.annotations.Nullable;

import java.io.File;

public class NativeGitOperationHelper extends GitOperationHelper
{
    @SuppressWarnings("UnusedDeclaration")
    private static final Logger log = Logger.getLogger(NativeGitOperationHelper.class);
    // ------------------------------------------------------------------------------------------------------- Constants
    // ------------------------------------------------------------------------------------------------- Type Properties
    private String gitCapability;
    private GitCommandProcessor gitCommandProcessor;

    public NativeGitOperationHelper(final @NotNull GitRepository repository, final @NotNull GitRepository.GitRepositoryAccessData accessData, final @NotNull SshProxyService sshProxyService, final @NotNull BuildLogger buildLogger, final @NotNull TextProvider textProvider, final @Nullable String gitCapability) throws RepositoryException
    {
        super(buildLogger, sshProxyService, textProvider);
        this.gitCapability = gitCapability;
        gitCommandProcessor = new GitCommandProcessor(gitCapability, buildLogger, accessData.commandTimeout, accessData.verboseLogs);
        gitCommandProcessor.checkGitExistenceInSystem(repository.getWorkingDirectory());
    }

    // ----------------------------------------------------------------------------------------------- Interface Methods

    @Override
    protected void doFetch(@NotNull final Transport transport, @NotNull final File sourceDirectory, @NotNull final GitRepository.GitRepositoryAccessData accessData, final RefSpec refSpec, final boolean useShallow) throws RepositoryException
    {
<<<<<<< HEAD
        final GitRepository.GitRepositoryAccessData proxiedAccessData = wooBooDooBoo(accessData);
        GitCommandProcessor gitCommandProcessor = new GitCommandProcessor(gitCapability, buildLogger, 1);
        gitCommandProcessor.runFetchCommand(sourceDirectory, proxiedAccessData, refSpec, useShallow);
=======
        gitCommandProcessor.runFetchCommand(sourceDirectory, accessData, refSpec, useShallow);
>>>>>>> fe70f474
    }

    @Override
    protected String doCheckout(@NotNull FileRepository localRepository, @NotNull final File sourceDirectory, @NotNull final String targetRevision, @Nullable final String previousRevision) throws RepositoryException
    {
        gitCommandProcessor.runCheckoutCommand(sourceDirectory, targetRevision);
        return targetRevision;
    }

    // -------------------------------------------------------------------------------------------------- Action Methods
    // -------------------------------------------------------------------------------------------------- Public Methods
    // -------------------------------------------------------------------------------------- Basic Accessors / Mutators

}<|MERGE_RESOLUTION|>--- conflicted
+++ resolved
@@ -21,8 +21,15 @@
     // ------------------------------------------------------------------------------------------------- Type Properties
     private String gitCapability;
     private GitCommandProcessor gitCommandProcessor;
+    // ---------------------------------------------------------------------------------------------------- Dependencies
+    // ---------------------------------------------------------------------------------------------------- Constructors
 
-    public NativeGitOperationHelper(final @NotNull GitRepository repository, final @NotNull GitRepository.GitRepositoryAccessData accessData, final @NotNull SshProxyService sshProxyService, final @NotNull BuildLogger buildLogger, final @NotNull TextProvider textProvider, final @Nullable String gitCapability) throws RepositoryException
+    public NativeGitOperationHelper(final @NotNull GitRepository repository,
+                                    final @NotNull GitRepository.GitRepositoryAccessData accessData,
+                                    final @NotNull SshProxyService sshProxyService,
+                                    final @NotNull BuildLogger buildLogger,
+                                    final @NotNull TextProvider textProvider,
+                                    final @Nullable String gitCapability) throws RepositoryException
     {
         super(buildLogger, sshProxyService, textProvider);
         this.gitCapability = gitCapability;
@@ -35,13 +42,8 @@
     @Override
     protected void doFetch(@NotNull final Transport transport, @NotNull final File sourceDirectory, @NotNull final GitRepository.GitRepositoryAccessData accessData, final RefSpec refSpec, final boolean useShallow) throws RepositoryException
     {
-<<<<<<< HEAD
         final GitRepository.GitRepositoryAccessData proxiedAccessData = wooBooDooBoo(accessData);
-        GitCommandProcessor gitCommandProcessor = new GitCommandProcessor(gitCapability, buildLogger, 1);
         gitCommandProcessor.runFetchCommand(sourceDirectory, proxiedAccessData, refSpec, useShallow);
-=======
-        gitCommandProcessor.runFetchCommand(sourceDirectory, accessData, refSpec, useShallow);
->>>>>>> fe70f474
     }
 
     @Override
