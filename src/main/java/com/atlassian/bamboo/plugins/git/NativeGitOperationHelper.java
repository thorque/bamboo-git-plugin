package com.atlassian.bamboo.plugins.git;

import com.atlassian.bamboo.build.logger.BuildLogger;
import com.atlassian.bamboo.repository.RepositoryException;
import com.atlassian.bamboo.ssh.SshProxyService;
import com.opensymphony.xwork.TextProvider;
import org.apache.log4j.Logger;
import org.eclipse.jgit.storage.file.FileRepository;
import org.eclipse.jgit.transport.RefSpec;
import org.eclipse.jgit.transport.Transport;
import org.jetbrains.annotations.NotNull;
import org.jetbrains.annotations.Nullable;

import java.io.File;

public class NativeGitOperationHelper extends GitOperationHelper
{
    @SuppressWarnings("UnusedDeclaration")
    private static final Logger log = Logger.getLogger(NativeGitOperationHelper.class);
    // ------------------------------------------------------------------------------------------------------- Constants
    // ------------------------------------------------------------------------------------------------- Type Properties
    private String gitCapability;
<<<<<<< HEAD
    private GitCommandProcessor gitCommandProcessor;

    public NativeGitOperationHelper(final @NotNull GitRepository repository, final @NotNull GitRepository.GitRepositoryAccessData accessData, final @NotNull BuildLogger buildLogger, final @NotNull TextProvider textProvider, final @Nullable String gitCapability) throws RepositoryException
=======
    // ---------------------------------------------------------------------------------------------------- Dependencies
    // ---------------------------------------------------------------------------------------------------- Constructors

    public NativeGitOperationHelper(final @NotNull BuildLogger buildLogger,
                                    final @NotNull SshProxyService sshProxyService,
                                    final @NotNull TextProvider textProvider,
                                    final @Nullable String gitCapability)
>>>>>>> 3329e298
    {
        super(buildLogger, sshProxyService, textProvider);
        this.gitCapability = gitCapability;
        gitCommandProcessor = new GitCommandProcessor(gitCapability, buildLogger, accessData.commandTimeout, accessData.verboseLogs);
        gitCommandProcessor.checkGitExistenceInSystem(repository.getWorkingDirectory());
    }

    // ----------------------------------------------------------------------------------------------- Interface Methods

    @Override
    protected void doFetch(@NotNull final Transport transport, @NotNull final File sourceDirectory, @NotNull final GitRepository.GitRepositoryAccessData accessData, final RefSpec refSpec, final boolean useShallow) throws RepositoryException
    {
        gitCommandProcessor.runFetchCommand(sourceDirectory, accessData, refSpec, useShallow);
    }

    @Override
    protected String doCheckout(@NotNull FileRepository localRepository, @NotNull final File sourceDirectory, @NotNull final String targetRevision, @Nullable final String previousRevision) throws RepositoryException
    {
        gitCommandProcessor.runCheckoutCommand(sourceDirectory, targetRevision);
        return targetRevision;
    }

    // -------------------------------------------------------------------------------------------------- Action Methods
    // -------------------------------------------------------------------------------------------------- Public Methods
    // -------------------------------------------------------------------------------------- Basic Accessors / Mutators

}<|MERGE_RESOLUTION|>--- conflicted
+++ resolved
@@ -20,19 +20,9 @@
     // ------------------------------------------------------------------------------------------------------- Constants
     // ------------------------------------------------------------------------------------------------- Type Properties
     private String gitCapability;
-<<<<<<< HEAD
     private GitCommandProcessor gitCommandProcessor;
 
-    public NativeGitOperationHelper(final @NotNull GitRepository repository, final @NotNull GitRepository.GitRepositoryAccessData accessData, final @NotNull BuildLogger buildLogger, final @NotNull TextProvider textProvider, final @Nullable String gitCapability) throws RepositoryException
-=======
-    // ---------------------------------------------------------------------------------------------------- Dependencies
-    // ---------------------------------------------------------------------------------------------------- Constructors
-
-    public NativeGitOperationHelper(final @NotNull BuildLogger buildLogger,
-                                    final @NotNull SshProxyService sshProxyService,
-                                    final @NotNull TextProvider textProvider,
-                                    final @Nullable String gitCapability)
->>>>>>> 3329e298
+    public NativeGitOperationHelper(final @NotNull GitRepository repository, final @NotNull GitRepository.GitRepositoryAccessData accessData, final @NotNull SshProxyService sshProxyService, final @NotNull BuildLogger buildLogger, final @NotNull TextProvider textProvider, final @Nullable String gitCapability) throws RepositoryException
     {
         super(buildLogger, sshProxyService, textProvider);
         this.gitCapability = gitCapability;
