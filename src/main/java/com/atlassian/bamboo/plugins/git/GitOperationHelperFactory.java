--- conflicted
+++ resolved
@@ -2,33 +2,23 @@
 
 
 import com.atlassian.bamboo.build.logger.BuildLogger;
-<<<<<<< HEAD
 import com.atlassian.bamboo.repository.RepositoryException;
-=======
 import com.atlassian.bamboo.ssh.SshProxyService;
->>>>>>> 3329e298
 import com.opensymphony.xwork.TextProvider;
 import org.apache.commons.lang.StringUtils;
 import org.jetbrains.annotations.NotNull;
 
 public class GitOperationHelperFactory
 {
-<<<<<<< HEAD
-    public static GitOperationHelper createGitOperationHelper(final @NotNull GitRepository repository, final @NotNull GitRepository.GitRepositoryAccessData accessData, final @NotNull BuildLogger buildLogger, final @NotNull TextProvider textProvider) throws RepositoryException
-=======
-    public static GitOperationHelper createGitOperationHelper(final @NotNull BuildLogger buildLogger,
+    public static GitOperationHelper createGitOperationHelper(final @NotNull GitRepository repository,
+                                                              final @NotNull GitRepository.GitRepositoryAccessData accessData,
                                                               final @NotNull SshProxyService sshProxyService,
-                                                              final @NotNull TextProvider textProvider,
-                                                              final @Nullable String gitCapability)
->>>>>>> 3329e298
+                                                              final @NotNull BuildLogger buildLogger,
+                                                              final @NotNull TextProvider textProvider) throws RepositoryException
     {
         if (StringUtils.isNotBlank(repository.getGitCapability()))
         {
-<<<<<<< HEAD
-            return new NativeGitOperationHelper(repository, accessData, buildLogger, textProvider, repository.getGitCapability());
-=======
-            return new NativeGitOperationHelper(buildLogger, sshProxyService, textProvider, gitCapability);
->>>>>>> 3329e298
+            return new NativeGitOperationHelper(repository, accessData, sshProxyService, buildLogger, textProvider, repository.getGitCapability());
         }
         else
         {
