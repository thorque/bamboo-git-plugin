package com.atlassian.bamboo.plugins.git;

import com.atlassian.bamboo.author.AuthorImpl;
import com.atlassian.bamboo.build.logger.BuildLogger;
import com.atlassian.bamboo.commit.Commit;
import com.atlassian.bamboo.commit.CommitFileImpl;
import com.atlassian.bamboo.commit.CommitImpl;
import com.atlassian.bamboo.plugins.git.GitRepository.GitRepositoryAccessData;
import com.atlassian.bamboo.repository.RepositoryException;
import com.atlassian.bamboo.security.StringEncrypter;
import com.atlassian.bamboo.ssh.SshProxy;
import com.atlassian.bamboo.utils.SystemProperty;
import com.atlassian.bamboo.v2.build.BuildRepositoryChanges;
import com.atlassian.bamboo.v2.build.BuildRepositoryChangesImpl;
import com.opensymphony.xwork.TextProvider;
import org.apache.commons.io.FileUtils;
import org.apache.commons.lang.ArrayUtils;
import org.apache.commons.lang.StringUtils;
import org.apache.log4j.Logger;
import org.eclipse.jgit.diff.DiffEntry;
import org.eclipse.jgit.dircache.DirCache;
import org.eclipse.jgit.dircache.DirCacheCheckout;
import org.eclipse.jgit.errors.MissingObjectException;
import org.eclipse.jgit.errors.NotSupportedException;
import org.eclipse.jgit.errors.TransportException;
import org.eclipse.jgit.lib.Constants;
import org.eclipse.jgit.lib.ObjectId;
import org.eclipse.jgit.lib.PersonIdent;
import org.eclipse.jgit.lib.Ref;
import org.eclipse.jgit.lib.RefUpdate;
import org.eclipse.jgit.revwalk.RevCommit;
import org.eclipse.jgit.revwalk.RevWalk;
import org.eclipse.jgit.storage.file.FileRepository;
import org.eclipse.jgit.storage.file.FileRepositoryBuilder;
import org.eclipse.jgit.storage.file.RefDirectory;
import org.eclipse.jgit.transport.FetchConnection;
import org.eclipse.jgit.transport.SshSessionFactory;
import org.eclipse.jgit.transport.SshTransport;
import org.eclipse.jgit.transport.Transport;
import org.eclipse.jgit.transport.TransportHttp;
import org.eclipse.jgit.transport.URIish;
import org.eclipse.jgit.treewalk.EmptyTreeIterator;
import org.eclipse.jgit.treewalk.TreeWalk;
import org.jetbrains.annotations.NotNull;
import org.jetbrains.annotations.Nullable;

import java.io.File;
import java.io.IOException;
import java.net.URISyntaxException;
import java.util.ArrayList;
import java.util.Arrays;
import java.util.Collection;
import java.util.Collections;
import java.util.List;

/**
 * Class used for issuing various git operations. We don't want to hold this logic in
 * GitRepository class.
 */
public class GitOperationHelper
{
    private static final int DEFAULT_TRANSFER_TIMEOUT = new SystemProperty(false, "atlassian.bamboo.git.timeout", "GIT_TIMEOUT").getValue(10 * 60);
    private static final int CHANGESET_LIMIT = new SystemProperty(false, "atlassian.bamboo.git.changeset.limit", "GIT_CHANGESET_LIMIT").getValue(100);

    private static final Logger log = Logger.getLogger(GitOperationHelper.class);
    private static final String[] FQREF_PREFIXES = {Constants.R_HEADS, Constants.R_REFS};

    private final BuildLogger buildLogger;
    private final TextProvider textProvider;
    @Nullable
    private final String gitCapability;
    private final GitOperationStrategy gitOperationStrategy;

    public GitOperationHelper(final @NotNull BuildLogger buildLogger, final @NotNull TextProvider textProvider, final @Nullable String gitCapability)
    {
        this.buildLogger = buildLogger;
        this.textProvider = textProvider;
        this.gitCapability = gitCapability;

        if (gitCapability != null)
        {
            gitOperationStrategy = new NativeGitOperationStrategy(buildLogger, textProvider, gitCapability);
        }
        else
        {
            gitOperationStrategy = new JGitOperationStrategy(buildLogger, textProvider);
        }
    }

    @NotNull
    public String obtainLatestRevision(@NotNull final GitRepositoryAccessData repositoryData) throws RepositoryException
    {
        Transport transport = null;
        FetchConnection fetchConnection = null;
        try
        {
            transport = open(new FileRepository(""), repositoryData);
            fetchConnection = transport.openFetch();
            Ref headRef = resolveRefSpec(repositoryData, fetchConnection);
            if (headRef == null)
            {
                throw new RepositoryException(textProvider.getText("repository.git.messages.cannotDetermineHead", Arrays.asList(repositoryData.repositoryUrl, repositoryData.branch)));
            }
            else
            {
                return headRef.getObjectId().getName();
            }
        }
        catch (NotSupportedException e)
        {
            throw new RepositoryException(buildLogger.addErrorLogEntry(textProvider.getText("repository.git.messages.protocolUnsupported", Arrays.asList(repositoryData.repositoryUrl))), e);
        }
        catch (TransportException e)
        {
            throw new RepositoryException(buildLogger.addErrorLogEntry(e.getMessage()), e);
        }
        catch (IOException e)
        {
            throw new RepositoryException(buildLogger.addErrorLogEntry(textProvider.getText("repository.git.messages.failedToCreateFileRepository")), e);
        }
        finally
        {
            if (fetchConnection != null)
            {
                fetchConnection.close();
            }
            if (transport != null)
            {
                transport.close();
            }
        }
    }

    @Nullable
    static Ref resolveRefSpec(GitRepositoryAccessData repositoryData, FetchConnection fetchConnection)
    {
        final Collection<String> candidates;
        if (StringUtils.isBlank(repositoryData.branch))
        {
            candidates = Arrays.asList(Constants.R_HEADS + Constants.MASTER, Constants.HEAD);
        }
        else if (StringUtils.startsWithAny(repositoryData.branch, FQREF_PREFIXES))
        {
            candidates = Collections.singletonList(repositoryData.branch);
        }
        else
        {
            candidates = Arrays.asList(repositoryData.branch, Constants.R_HEADS + repositoryData.branch, Constants.R_TAGS + repositoryData.branch);
        }

        for (String candidate : candidates)
        {
            Ref headRef = fetchConnection.getRef(candidate);
            if (headRef != null)
            {
                return headRef;
            }
        }
        return null;
    }

    @Nullable
    public String getCurrentRevision(@NotNull final File sourceDirectory)
    {
        File gitDirectory = new File(sourceDirectory, Constants.DOT_GIT);
        if (!gitDirectory.exists())
        {
            return null;
        }
        FileRepository localRepository = null;
        try
        {
            localRepository = new FileRepository(new File(sourceDirectory, Constants.DOT_GIT));
            ObjectId objId = localRepository.resolve(Constants.HEAD);
            return(objId != null ? objId.getName() : null);
        }
        catch (IOException e)
        {
            log.warn(buildLogger.addBuildLogEntry(textProvider.getText("repository.git.messages.cannotDetermineRevision", Arrays.asList(sourceDirectory)) + " " + e.getMessage()), e);
            return null;
        }
        finally
        {
            if (localRepository != null)
            {
                localRepository.close();
            }
        }
    }

    public void fetch(@NotNull final File sourceDirectory, @NotNull final GitRepositoryAccessData accessData, boolean useShallow) throws RepositoryException
    {
<<<<<<< HEAD
=======
        SshProxy.getRunningInstance();

        Transport transport = null;
>>>>>>> 25d09ca5
        FileRepository localRepository = null;
        String branchDescription = "(unresolved) " + accessData.branch;
        try
        {
            localRepository = createLocalRepository(sourceDirectory, null);
        }
        catch (IOException e)
        {
            String message = textProvider.getText("repository.git.messages.fetchingFailed", Arrays.asList(accessData.repositoryUrl, branchDescription, sourceDirectory));
            throw new RepositoryException(buildLogger.addErrorLogEntry(message + " " + e.getMessage()), e);
        }
        finally
        {
            if (localRepository != null)
            {
                localRepository.close();
            }
        }
        gitOperationStrategy.fetch(sourceDirectory, accessData, useShallow);
    }

    private FileRepository createLocalRepository(File workingDirectory, @Nullable File cacheDirectory)
            throws IOException
    {
        File gitDirectory = new File(workingDirectory, Constants.DOT_GIT);
        FileRepositoryBuilder builder = new FileRepositoryBuilder();
        builder.setGitDir(gitDirectory);
        String headRef = null;
        File cacheGitDir = null;
        if (cacheDirectory != null && cacheDirectory.exists())
        {
            FileRepositoryBuilder cacheRepoBuilder = new FileRepositoryBuilder().setWorkTree(cacheDirectory).setup();
            cacheGitDir = cacheRepoBuilder.getGitDir();
            File objectsCache = cacheRepoBuilder.getObjectDirectory();
            if (objectsCache != null && objectsCache.exists())
            {
                builder.addAlternateObjectDirectory(objectsCache);
                headRef = FileUtils.readFileToString(new File(cacheRepoBuilder.getGitDir(), Constants.HEAD));
            }
        }
        FileRepository localRepository = builder.build();

        if (!gitDirectory.exists())
        {
            buildLogger.addBuildLogEntry(textProvider.getText("repository.git.messages.creatingGitRepository", Arrays.asList(gitDirectory)));
            localRepository.create();
        }

        // lets update alternatives here for a moment
        File[] alternateObjectDirectories = builder.getAlternateObjectDirectories();
        if (ArrayUtils.isNotEmpty(alternateObjectDirectories))
        {
            List<String> alternatePaths = new ArrayList<String>(alternateObjectDirectories.length);
            for (File alternateObjectDirectory : alternateObjectDirectories)
            {
                alternatePaths.add(alternateObjectDirectory.getAbsolutePath());
            }
            final File alternates = new File(new File(localRepository.getObjectsDirectory(), "info"), "alternates");
            FileUtils.writeLines(alternates, alternatePaths, "\n");
        }

        if (cacheGitDir != null && cacheGitDir.isDirectory())
        {
            // copy tags and branches heads from the cache repository
            FileUtils.copyDirectoryToDirectory(new File(cacheGitDir, Constants.R_TAGS), new File(localRepository.getDirectory(), Constants.R_REFS));
            FileUtils.copyDirectoryToDirectory(new File(cacheGitDir, Constants.R_HEADS), new File(localRepository.getDirectory(), Constants.R_REFS));

            File shallow = new File(cacheGitDir, "shallow");
            if (shallow.exists())
            {
                FileUtils.copyFileToDirectory(shallow, localRepository.getDirectory());
            }
        }

        if (StringUtils.startsWith(headRef, RefDirectory.SYMREF))
        {
            FileUtils.writeStringToFile(new File(localRepository.getDirectory(), Constants.HEAD), headRef);
        }

        return localRepository;
    }

    /*
     * returns revision found after checkout in sourceDirectory
     */
    @NotNull
    public String checkout(@Nullable File cacheDirectory, @NotNull final File sourceDirectory, @NotNull final String targetRevision, @Nullable final String previousRevision) throws RepositoryException
    {
        // would be cool to store lastCheckoutedRevision in the localRepository somehow - so we don't need to specify it
        buildLogger.addBuildLogEntry(textProvider.getText("repository.git.messages.checkingOutRevision", Arrays.asList(targetRevision)));
        FileRepository localRepository = null;
        RevWalk revWalk = null;
        DirCache dirCache = null;
        try
        {
            localRepository = createLocalRepository(sourceDirectory, cacheDirectory);

            //try to clean .git/index.lock file prior to checkout, otherwise checkout would fail with Exception
            File lck = new File(localRepository.getIndexFile().getParentFile(), localRepository.getIndexFile().getName() + ".lock");
            FileUtils.deleteQuietly(lck);

            dirCache = localRepository.lockDirCache();
            
            revWalk = new RevWalk(localRepository);
            final RevCommit targetCommit = revWalk.parseCommit(localRepository.resolve(targetRevision));
            final RevCommit previousCommit = previousRevision == null ? null : revWalk.parseCommit(localRepository.resolve(previousRevision));

            DirCacheCheckout dirCacheCheckout = new DirCacheCheckout(localRepository,
                    previousCommit == null ? null : previousCommit.getTree(),
                    dirCache,
                    targetCommit.getTree());
            dirCacheCheckout.setFailOnConflict(true);
            try
            {
                dirCacheCheckout.checkout();
            }
            catch (MissingObjectException e)
            {
                final String message = textProvider.getText("repository.git.messages.checkoutFailedMissingObject", Arrays.asList(targetRevision, e.getObjectId().getName()));
                throw new RepositoryException(buildLogger.addErrorLogEntry(message));
            }

            final RefUpdate refUpdate = localRepository.updateRef(Constants.HEAD);
            refUpdate.setNewObjectId(targetCommit);
            refUpdate.forceUpdate();
            // if new branch -> refUpdate.link() instead of forceUpdate()

            return targetCommit.getId().getName();
        }
        catch (IOException e)
        {
            throw new RepositoryException(buildLogger.addErrorLogEntry(textProvider.getText("repository.git.messages.checkoutFailed", Arrays.asList(targetRevision))) + e.getMessage(), e);
        }
        finally
        {
            if (revWalk != null)
            {
                revWalk.release();
            }
            if (dirCache != null)
            {
                dirCache.unlock();
            }
            if (localRepository != null)
            {
                localRepository.close();
            }
        }
    }

    BuildRepositoryChanges extractCommits(@NotNull final File directory, @Nullable final String previousRevision, @Nullable final String targetRevision)
            throws RepositoryException
    {
        List<Commit> commits = new ArrayList<Commit>();
        int skippedCommits = 0;

        FileRepository localRepository = null;
        RevWalk revWalk = null;
        TreeWalk treeWalk = null;

        try
        {
            File gitDirectory = new File(directory, Constants.DOT_GIT);
            localRepository = new FileRepository(gitDirectory);
            revWalk = new RevWalk(localRepository);

            if (targetRevision != null)
            {
                revWalk.markStart(revWalk.parseCommit(localRepository.resolve(targetRevision)));
            }
            if (previousRevision != null)
            {
                revWalk.markUninteresting(revWalk.parseCommit(localRepository.resolve(previousRevision)));
            }

            treeWalk = new TreeWalk(localRepository);
            treeWalk.setRecursive(true);

            for (final RevCommit jgitCommit : revWalk)
            {
                if (commits.size() >= CHANGESET_LIMIT)
                {
                    skippedCommits++;
                    continue;
                }

                CommitImpl commit = new CommitImpl();
                commit.setComment(jgitCommit.getFullMessage());
                commit.setAuthor(getAuthor(jgitCommit));
                commit.setDate(jgitCommit.getAuthorIdent().getWhen());
                commit.setChangeSetId(jgitCommit.getName());
                commits.add(commit);
                if (jgitCommit.getParentCount() >= 2) //merge commit
                {
                    continue;
                }

                if (localRepository.getShallows().contains(jgitCommit.getId()))
                {
                    continue;
                }

                treeWalk.reset();
                int treePosition = jgitCommit.getParentCount() > 0 ? treeWalk.addTree(jgitCommit.getParent(0).getTree()) : treeWalk.addTree(new EmptyTreeIterator());
                treeWalk.addTree(jgitCommit.getTree());

                for (final DiffEntry entry : DiffEntry.scan(treeWalk))
                {
                    if (entry.getOldId().equals(entry.getNewId()))
                    {
                        continue;
                    }
                    commit.addFile(new CommitFileImpl(jgitCommit.getId().getName(), entry.getChangeType() == DiffEntry.ChangeType.DELETE ? entry.getOldPath() : entry.getNewPath()));
                }
            }
        }
        catch (IOException e)
        {
            String message = textProvider.getText("repository.git.messages.extractingChangesetsException", Arrays.asList(directory, previousRevision, targetRevision));
            throw new RepositoryException(buildLogger.addErrorLogEntry(message + " " + e.getMessage()), e);
        }
        finally
        {
            if (treeWalk != null)
            {
                treeWalk.release();
            }
            if (revWalk != null)
            {
                revWalk.release();
            }
            if (localRepository != null)
            {
                localRepository.close();
            }
        }
        BuildRepositoryChanges buildChanges = new BuildRepositoryChangesImpl(targetRevision, commits);
        buildChanges.setSkippedCommitsCount(skippedCommits);
        return buildChanges;
    }

    private AuthorImpl getAuthor(RevCommit commit)
    {
        PersonIdent gitPerson = commit.getAuthorIdent();
        if (gitPerson == null)
            return new AuthorImpl(AuthorImpl.UNKNOWN_AUTHOR);
        return new AuthorImpl(String.format("%s <%s>", gitPerson.getName(), gitPerson.getEmailAddress()));
    }

    //user of this method has responsibility to finally .close() returned Transport!
    Transport open(@NotNull final FileRepository localRepository, @NotNull final GitRepositoryAccessData accessData) throws RepositoryException
    {
        try
        {
            final StringEncrypter encrypter = new StringEncrypter();
            URIish uri = new URIish(accessData.repositoryUrl);
            if ("ssh".equals(uri.getScheme()) && accessData.authenticationType == GitAuthenticationType.PASSWORD
                    && StringUtils.isBlank(uri.getUser()) && StringUtils.isNotBlank(accessData.username))
            {
                uri = uri.setUser(accessData.username);
            }
            final Transport transport;
            if (TransportAllTrustingHttps.canHandle(uri))
            {
                transport = new TransportAllTrustingHttps(localRepository, uri);
            }
            else if ("http".equals(uri.getScheme()))
            {
                class TransportHttpHack extends TransportHttp {
                    TransportHttpHack(FileRepository localRepository, URIish uri) throws NotSupportedException
                    {
                        super(localRepository, uri);
                    }
                }
                transport = new TransportHttpHack(localRepository, uri);
            }
            else
            {
                transport = Transport.open(localRepository, uri);
            }
            transport.setTimeout(DEFAULT_TRANSFER_TIMEOUT);
            if (transport instanceof SshTransport)
            {
                final boolean useKey = accessData.authenticationType == GitAuthenticationType.SSH_KEYPAIR;

                final String sshKey = useKey ? encrypter.decrypt(accessData.sshKey) : null;
                final String passphrase = useKey ? encrypter.decrypt(accessData.sshPassphrase) : null;

                SshSessionFactory factory = new GitSshSessionFactory(sshKey, passphrase);
                ((SshTransport)transport).setSshSessionFactory(factory);
            }
            if (accessData.authenticationType == GitAuthenticationType.PASSWORD)
            {
                // username may be specified in the URL instead of in the text field, we may still need the password if it's set
                transport.setCredentialsProvider(new TweakedUsernamePasswordCredentialsProvider(accessData.username, encrypter.decrypt(accessData.password)));
            }
            return transport;
        }
        catch (URISyntaxException e)
        {
            throw new RepositoryException(buildLogger.addErrorLogEntry(textProvider.getText("repository.git.messages.invalidURI", Arrays.asList(accessData.repositoryUrl))), e);
        }
        catch (IOException e)
        {
            throw new RepositoryException(buildLogger.addErrorLogEntry(textProvider.getText("repository.git.messages.failedToOpenTransport", Arrays.asList(accessData.repositoryUrl))), e);
        }
    }
}<|MERGE_RESOLUTION|>--- conflicted
+++ resolved
@@ -190,12 +190,9 @@
 
     public void fetch(@NotNull final File sourceDirectory, @NotNull final GitRepositoryAccessData accessData, boolean useShallow) throws RepositoryException
     {
-<<<<<<< HEAD
-=======
         SshProxy.getRunningInstance();
 
         Transport transport = null;
->>>>>>> 25d09ca5
         FileRepository localRepository = null;
         String branchDescription = "(unresolved) " + accessData.branch;
         try
