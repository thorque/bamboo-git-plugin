--- conflicted
+++ resolved
@@ -159,11 +159,7 @@
         {
             final GitRepositoryAccessData substitutedAccessData = getSubstitutedAccessData();
             final BuildLogger buildLogger = buildLoggerManager.getBuildLogger(PlanKeys.getPlanKey(planKey));
-<<<<<<< HEAD
-            final GitOperationHelper helper = GitOperationHelperFactory.createGitOperationHelper(this, substitutedAccessData, buildLogger, textProvider);
-=======
-            final GitOperationHelper helper = GitOperationHelperFactory.createGitOperationHelper(buildLogger, sshProxyService, textProvider, getGitCapability());
->>>>>>> 3329e298
+            final GitOperationHelper helper = GitOperationHelperFactory.createGitOperationHelper(this, substitutedAccessData, sshProxyService, buildLogger, textProvider);
 
             final String targetRevision = helper.obtainLatestRevision(substitutedAccessData);
 
@@ -259,11 +255,7 @@
             final BuildLogger buildLogger = buildLoggerManager.getBuildLogger(buildContext.getPlanResultKey());
             final boolean doShallowFetch = USE_SHALLOW_CLONES && substitutedAccessData.useShallowClones;
             final boolean isOnLocalAgent = !(buildDirectoryManager instanceof RemoteBuildDirectoryManager);
-<<<<<<< HEAD
-            final GitOperationHelper helper = GitOperationHelperFactory.createGitOperationHelper(this, substitutedAccessData, buildLogger, textProvider);
-=======
-            final GitOperationHelper helper = GitOperationHelperFactory.createGitOperationHelper(buildLogger, sshProxyService, textProvider, getGitCapability());
->>>>>>> 3329e298
+            final GitOperationHelper helper = GitOperationHelperFactory.createGitOperationHelper(this, substitutedAccessData, sshProxyService, buildLogger, textProvider);
             final String targetRevision = nullableTargetRevision != null ? nullableTargetRevision : helper.obtainLatestRevision(substitutedAccessData);
             final String previousRevision = helper.getCurrentRevision(sourceDirectory);
 
